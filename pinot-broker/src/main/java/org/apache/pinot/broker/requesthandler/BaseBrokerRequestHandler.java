/**
 * Licensed to the Apache Software Foundation (ASF) under one
 * or more contributor license agreements.  See the NOTICE file
 * distributed with this work for additional information
 * regarding copyright ownership.  The ASF licenses this file
 * to you under the Apache License, Version 2.0 (the
 * "License"); you may not use this file except in compliance
 * with the License.  You may obtain a copy of the License at
 *
 *   http://www.apache.org/licenses/LICENSE-2.0
 *
 * Unless required by applicable law or agreed to in writing,
 * software distributed under the License is distributed on an
 * "AS IS" BASIS, WITHOUT WARRANTIES OR CONDITIONS OF ANY
 * KIND, either express or implied.  See the License for the
 * specific language governing permissions and limitations
 * under the License.
 */
package org.apache.pinot.broker.requesthandler;

import com.fasterxml.jackson.databind.JsonNode;
import com.fasterxml.jackson.databind.node.ObjectNode;
import com.google.common.annotations.VisibleForTesting;
import com.google.common.base.Preconditions;
import com.google.common.base.Splitter;
import com.google.common.util.concurrent.RateLimiter;
import java.net.InetAddress;
import java.util.ArrayList;
import java.util.Arrays;
import java.util.Collection;
import java.util.Collections;
import java.util.HashMap;
import java.util.HashSet;
import java.util.List;
import java.util.Map;
import java.util.Set;
import java.util.concurrent.TimeUnit;
import java.util.concurrent.TimeoutException;
import java.util.concurrent.atomic.AtomicInteger;
import java.util.concurrent.atomic.AtomicLong;
import javax.annotation.Nullable;
import javax.annotation.concurrent.ThreadSafe;
import org.apache.calcite.sql.SqlKind;
import org.apache.commons.lang3.StringUtils;
import org.apache.pinot.broker.api.RequestStatistics;
import org.apache.pinot.broker.api.RequesterIdentity;
import org.apache.pinot.broker.broker.AccessControlFactory;
import org.apache.pinot.broker.queryquota.QueryQuotaManager;
import org.apache.pinot.broker.routing.RoutingManager;
import org.apache.pinot.broker.routing.RoutingTable;
import org.apache.pinot.broker.routing.timeboundary.TimeBoundaryInfo;
import org.apache.pinot.common.exception.QueryException;
import org.apache.pinot.common.function.TransformFunctionType;
import org.apache.pinot.common.metrics.BrokerGauge;
import org.apache.pinot.common.metrics.BrokerMeter;
import org.apache.pinot.common.metrics.BrokerMetrics;
import org.apache.pinot.common.metrics.BrokerQueryPhase;
import org.apache.pinot.common.request.AggregationInfo;
import org.apache.pinot.common.request.BrokerRequest;
import org.apache.pinot.common.request.Expression;
import org.apache.pinot.common.request.ExpressionType;
import org.apache.pinot.common.request.FilterOperator;
import org.apache.pinot.common.request.FilterQuery;
import org.apache.pinot.common.request.FilterQueryMap;
import org.apache.pinot.common.request.Function;
import org.apache.pinot.common.request.Identifier;
import org.apache.pinot.common.request.Literal;
import org.apache.pinot.common.request.PinotQuery;
import org.apache.pinot.common.request.Selection;
import org.apache.pinot.common.request.SelectionSort;
import org.apache.pinot.common.request.transform.TransformExpressionTree;
import org.apache.pinot.common.response.BrokerResponse;
import org.apache.pinot.common.response.broker.BrokerResponseNative;
import org.apache.pinot.common.response.broker.ResultTable;
import org.apache.pinot.common.utils.DataSchema;
import org.apache.pinot.common.utils.helix.TableCache;
import org.apache.pinot.common.utils.request.RequestUtils;
import org.apache.pinot.core.query.aggregation.function.AggregationFunctionUtils;
import org.apache.pinot.core.query.optimizer.QueryOptimizer;
import org.apache.pinot.core.query.reduce.BrokerReduceService;
import org.apache.pinot.core.query.utils.idset.IdSets;
import org.apache.pinot.core.requesthandler.PinotQueryParserFactory;
import org.apache.pinot.core.requesthandler.PinotQueryRequest;
import org.apache.pinot.core.transport.ServerInstance;
import org.apache.pinot.core.util.QueryOptions;
import org.apache.pinot.pql.parsers.pql2.ast.FilterKind;
import org.apache.pinot.segment.spi.AggregationFunctionType;
import org.apache.pinot.spi.config.table.TableType;
import org.apache.pinot.spi.data.Schema;
import org.apache.pinot.spi.env.PinotConfiguration;
import org.apache.pinot.spi.utils.BytesUtils;
import org.apache.pinot.spi.utils.CommonConstants;
import org.apache.pinot.spi.utils.CommonConstants.Broker;
import org.apache.pinot.spi.utils.CommonConstants.Query.Range;
import org.apache.pinot.spi.utils.builder.TableNameBuilder;
import org.apache.pinot.sql.parsers.CalciteSqlParser;
import org.slf4j.Logger;
import org.slf4j.LoggerFactory;


@SuppressWarnings("UnstableApiUsage")
@ThreadSafe
public abstract class BaseBrokerRequestHandler implements BrokerRequestHandler {
  private static final Logger LOGGER = LoggerFactory.getLogger(BaseBrokerRequestHandler.class);
  private static final String IN_SUBQUERY = "inSubquery";

  protected final PinotConfiguration _config;
  protected final RoutingManager _routingManager;
  protected final AccessControlFactory _accessControlFactory;
  protected final QueryQuotaManager _queryQuotaManager;
  protected final TableCache _tableCache;
  protected final BrokerMetrics _brokerMetrics;

  protected final AtomicLong _requestIdGenerator = new AtomicLong();
  protected final QueryOptimizer _queryOptimizer = new QueryOptimizer();
  protected final BrokerReduceService _brokerReduceService;

  protected final String _brokerId;
  protected final long _brokerTimeoutMs;
  protected final int _queryResponseLimit;
  protected final int _queryLogLength;

  private final RateLimiter _queryLogRateLimiter;

  private final RateLimiter _numDroppedLogRateLimiter;
  private final AtomicInteger _numDroppedLog;

  private final int _defaultHllLog2m;
  private final boolean _enableQueryLimitOverride;
  private final boolean _enableDistinctCountBitmapOverride;

  public BaseBrokerRequestHandler(PinotConfiguration config, RoutingManager routingManager,
      AccessControlFactory accessControlFactory, QueryQuotaManager queryQuotaManager, TableCache tableCache,
      BrokerMetrics brokerMetrics) {
    _config = config;
    _routingManager = routingManager;
    _accessControlFactory = accessControlFactory;
    _queryQuotaManager = queryQuotaManager;
    _tableCache = tableCache;
    _brokerMetrics = brokerMetrics;

    _defaultHllLog2m = _config.getProperty(CommonConstants.Helix.DEFAULT_HYPERLOGLOG_LOG2M_KEY,
        CommonConstants.Helix.DEFAULT_HYPERLOGLOG_LOG2M);
    _enableQueryLimitOverride = _config.getProperty(Broker.CONFIG_OF_ENABLE_QUERY_LIMIT_OVERRIDE, false);
    _enableDistinctCountBitmapOverride =
        _config.getProperty(CommonConstants.Helix.ENABLE_DISTINCT_COUNT_BITMAP_OVERRIDE_KEY, false);

    _brokerId = config.getProperty(Broker.CONFIG_OF_BROKER_ID, getDefaultBrokerId());
    _brokerTimeoutMs = config.getProperty(Broker.CONFIG_OF_BROKER_TIMEOUT_MS, Broker.DEFAULT_BROKER_TIMEOUT_MS);
    _queryResponseLimit =
        config.getProperty(Broker.CONFIG_OF_BROKER_QUERY_RESPONSE_LIMIT, Broker.DEFAULT_BROKER_QUERY_RESPONSE_LIMIT);
    _queryLogLength =
        config.getProperty(Broker.CONFIG_OF_BROKER_QUERY_LOG_LENGTH, Broker.DEFAULT_BROKER_QUERY_LOG_LENGTH);
    _queryLogRateLimiter = RateLimiter.create(config.getProperty(Broker.CONFIG_OF_BROKER_QUERY_LOG_MAX_RATE_PER_SECOND,
        Broker.DEFAULT_BROKER_QUERY_LOG_MAX_RATE_PER_SECOND));
    _numDroppedLog = new AtomicInteger(0);
    _numDroppedLogRateLimiter = RateLimiter.create(1.0);

    _brokerReduceService = new BrokerReduceService(_config);
    LOGGER
        .info("Broker Id: {}, timeout: {}ms, query response limit: {}, query log length: {}, query log max rate: {}qps",
            _brokerId, _brokerTimeoutMs, _queryResponseLimit, _queryLogLength, _queryLogRateLimiter.getRate());
  }

  private String getDefaultBrokerId() {
    try {
      return InetAddress.getLocalHost().getHostName();
    } catch (Exception e) {
      LOGGER.error("Caught exception while getting default broker Id", e);
      return "";
    }
  }

  @Override
  public BrokerResponse handleRequest(JsonNode request, @Nullable RequesterIdentity requesterIdentity,
      RequestStatistics requestStatistics)
      throws Exception {
    long requestId = _requestIdGenerator.incrementAndGet();
    requestStatistics.setBrokerId(_brokerId);
    requestStatistics.setRequestId(requestId);
    requestStatistics.setRequestArrivalTimeMillis(System.currentTimeMillis());

    // first-stage access control to prevent unauthenticated requests from using up resources
    // secondary table-level check comes later
    boolean hasAccess = _accessControlFactory.create().hasAccess(requesterIdentity);
    if (!hasAccess) {
      _brokerMetrics.addMeteredGlobalValue(BrokerMeter.REQUEST_DROPPED_DUE_TO_ACCESS_ERROR, 1);
      LOGGER.info("Access denied for requestId {}", requestId);
      requestStatistics.setErrorCode(QueryException.ACCESS_DENIED_ERROR_CODE);
      return new BrokerResponseNative(QueryException.ACCESS_DENIED_ERROR);
    }

    PinotQueryRequest pinotQueryRequest = getPinotQueryRequest(request);
    String query = pinotQueryRequest.getQuery();
    LOGGER.debug("Query string for request {}: {}", requestId, pinotQueryRequest.getQuery());
    requestStatistics.setPql(query);

    // Compile the request
    long compilationStartTimeNs = System.nanoTime();
    BrokerRequest brokerRequest;
    try {
      brokerRequest = PinotQueryParserFactory.get(pinotQueryRequest.getQueryFormat()).compileToBrokerRequest(query);
    } catch (Exception e) {
      LOGGER.info("Caught exception while compiling request {}: {}, {}", requestId, query, e.getMessage());
      _brokerMetrics.addMeteredGlobalValue(BrokerMeter.REQUEST_COMPILATION_EXCEPTIONS, 1);
      requestStatistics.setErrorCode(QueryException.PQL_PARSING_ERROR_CODE);
      return new BrokerResponseNative(QueryException.getException(QueryException.PQL_PARSING_ERROR, e));
    }
    setOptions(requestId, query, request, brokerRequest);

    // TODO: Separate the handling of SQL and PQL, and only rewrite one format after releasing 0.7.0. Currently need to
    //       handle both of them for backward-compatibility.

    if (isLiteralOnlyQuery(brokerRequest)) {
      LOGGER.debug("Request {} contains only Literal, skipping server query: {}", requestId, query);
      try {
        return processLiteralOnlyBrokerRequest(brokerRequest, compilationStartTimeNs, requestStatistics);
      } catch (Exception e) {
        // TODO: refine the exceptions here to early termination the queries won't requires to send to servers.
        LOGGER
            .warn("Unable to execute literal request {}: {} at broker, fallback to server query. {}", requestId, query,
                e.getMessage());
      }
    }

    try {
      handleSubquery(brokerRequest, request, requesterIdentity, requestStatistics);
    } catch (Exception e) {
      LOGGER
          .info("Caught exception while handling the subquery in request {}: {}, {}", requestId, query, e.getMessage());
      requestStatistics.setErrorCode(QueryException.QUERY_EXECUTION_ERROR_CODE);
      return new BrokerResponseNative(QueryException.getException(QueryException.QUERY_EXECUTION_ERROR, e));
    }

    updateTableName(brokerRequest);
    try {
      updateColumnNames(brokerRequest);
    } catch (Exception e) {
      LOGGER.warn("Caught exception while updating Column names in Query {}: {}, {}", requestId, query, e.getMessage());
    }
    if (_defaultHllLog2m > 0) {
      handleHyperloglogLog2mOverride(brokerRequest, _defaultHllLog2m);
    }
    if (_enableQueryLimitOverride) {
      handleQueryLimitOverride(brokerRequest, _queryResponseLimit);
    }
    if (_enableDistinctCountBitmapOverride) {
      handleDistinctCountBitmapOverride(brokerRequest);
    }
    String tableName = brokerRequest.getQuerySource().getTableName();
    String rawTableName = TableNameBuilder.extractRawTableName(tableName);
    requestStatistics.setTableName(rawTableName);
    long compilationEndTimeNs = System.nanoTime();
    _brokerMetrics.addPhaseTiming(rawTableName, BrokerQueryPhase.REQUEST_COMPILATION,
        compilationEndTimeNs - compilationStartTimeNs);
    _brokerMetrics.addMeteredTableValue(rawTableName, BrokerMeter.QUERIES, 1);

    // second-stage table-level access control
    boolean hasTableAccess = _accessControlFactory.create().hasAccess(requesterIdentity, brokerRequest);
    if (!hasTableAccess) {
      _brokerMetrics.addMeteredTableValue(tableName, BrokerMeter.REQUEST_DROPPED_DUE_TO_ACCESS_ERROR, 1);
      LOGGER.info("Access denied for requestId {}, table {}", requestId, tableName);
      requestStatistics.setErrorCode(QueryException.ACCESS_DENIED_ERROR_CODE);
      return new BrokerResponseNative(QueryException.ACCESS_DENIED_ERROR);
    }
    _brokerMetrics
        .addPhaseTiming(rawTableName, BrokerQueryPhase.AUTHORIZATION, System.nanoTime() - compilationEndTimeNs);

    // Get the tables hit by the request
    String offlineTableName = null;
    String realtimeTableName = null;
    TableType tableType = TableNameBuilder.getTableTypeFromTableName(tableName);
    if (tableType == TableType.OFFLINE) {
      // Offline table
      if (_routingManager.routingExists(tableName)) {
        offlineTableName = tableName;
      }
    } else if (tableType == TableType.REALTIME) {
      // Realtime table
      if (_routingManager.routingExists(tableName)) {
        realtimeTableName = tableName;
      }
    } else {
      // Hybrid table (check both OFFLINE and REALTIME)
      String offlineTableNameToCheck = TableNameBuilder.OFFLINE.tableNameWithType(tableName);
      if (_routingManager.routingExists(offlineTableNameToCheck)) {
        offlineTableName = offlineTableNameToCheck;
      }
      String realtimeTableNameToCheck = TableNameBuilder.REALTIME.tableNameWithType(tableName);
      if (_routingManager.routingExists(realtimeTableNameToCheck)) {
        realtimeTableName = realtimeTableNameToCheck;
      }
    }
    if ((offlineTableName == null) && (realtimeTableName == null)) {
      // No table matches the request
      LOGGER.info("No table matches for request {}: {}", requestId, query);
      requestStatistics.setErrorCode(QueryException.BROKER_RESOURCE_MISSING_ERROR_CODE);
      _brokerMetrics.addMeteredGlobalValue(BrokerMeter.RESOURCE_MISSING_EXCEPTIONS, 1);
      return BrokerResponseNative.NO_TABLE_RESULT;
    }

    // Validate QPS quota
    if (!_queryQuotaManager.acquire(tableName)) {
      String errorMessage =
          String.format("Request %d exceeds query quota for table:%s, query:%s", requestId, tableName, query);
      LOGGER.info(errorMessage);
      requestStatistics.setErrorCode(QueryException.TOO_MANY_REQUESTS_ERROR_CODE);
      _brokerMetrics.addMeteredTableValue(rawTableName, BrokerMeter.QUERY_QUOTA_EXCEEDED, 1);
      return new BrokerResponseNative(QueryException.getException(QueryException.QUOTA_EXCEEDED_ERROR, errorMessage));
    }

    // Validate the request
    try {
      validateRequest(brokerRequest, _queryResponseLimit);
    } catch (Exception e) {
      LOGGER.info("Caught exception while validating request {}: {}, {}", requestId, query, e.getMessage());
      requestStatistics.setErrorCode(QueryException.QUERY_VALIDATION_ERROR_CODE);
      _brokerMetrics.addMeteredTableValue(rawTableName, BrokerMeter.QUERY_VALIDATION_EXCEPTIONS, 1);
      return new BrokerResponseNative(QueryException.getException(QueryException.QUERY_VALIDATION_ERROR, e));
    }

    _brokerMetrics.addValueToTableGauge(rawTableName, BrokerGauge.REQUEST_SIZE, query.length());

    // Prepare offline and real-time requests
    BrokerRequest offlineBrokerRequest = null;
    BrokerRequest realtimeBrokerRequest = null;
    BrokerResponse earlyBrokerResponse = null;
    if ((offlineTableName != null) && (realtimeTableName != null)) {
      // Hybrid
      offlineBrokerRequest = getOfflineBrokerRequest(brokerRequest);
      optimize(offlineBrokerRequest, rawTableName);
      realtimeBrokerRequest = getRealtimeBrokerRequest(brokerRequest);
      optimize(realtimeBrokerRequest, rawTableName);
      requestStatistics.setFanoutType(RequestStatistics.FanoutType.HYBRID);
    } else if (offlineTableName != null) {
      // OFFLINE only
      setTableName(brokerRequest, offlineTableName);
      optimize(brokerRequest, rawTableName);
      offlineBrokerRequest = brokerRequest;
      requestStatistics.setFanoutType(RequestStatistics.FanoutType.OFFLINE);
    } else {
      // REALTIME only
      setTableName(brokerRequest, realtimeTableName);
      optimize(brokerRequest, rawTableName);
      realtimeBrokerRequest = brokerRequest;
      requestStatistics.setFanoutType(RequestStatistics.FanoutType.REALTIME);
    }

    // Check if response can be send without server query evaluation.
    if (isResponsePossible(offlineBrokerRequest) && isResponsePossible(realtimeBrokerRequest)) {
      BrokerResponse brokerResponse = BrokerResponseNative.empty();
      logBrokerResponse(requestStatistics, requestId, query, compilationStartTimeNs, brokerRequest,
          0, new ServerStats(), brokerResponse, System.nanoTime());

      return brokerResponse;
    }

    // Calculate routing table for the query
    long routingStartTimeNs = System.nanoTime();
    Map<ServerInstance, List<String>> offlineRoutingTable = null;
    Map<ServerInstance, List<String>> realtimeRoutingTable = null;
    int numUnavailableSegments = 0;
    if (offlineBrokerRequest != null) {
      // NOTE: Routing table might be null if table is just removed
      RoutingTable routingTable = _routingManager.getRoutingTable(offlineBrokerRequest);
      if (routingTable != null) {
        numUnavailableSegments += routingTable.getUnavailableSegments().size();
        Map<ServerInstance, List<String>> serverInstanceToSegmentsMap = routingTable.getServerInstanceToSegmentsMap();
        if (!serverInstanceToSegmentsMap.isEmpty()) {
          offlineRoutingTable = serverInstanceToSegmentsMap;
        } else {
          offlineBrokerRequest = null;
        }
      } else {
        offlineBrokerRequest = null;
      }
    }
    if (realtimeBrokerRequest != null) {
      // NOTE: Routing table might be null if table is just removed
      RoutingTable routingTable = _routingManager.getRoutingTable(realtimeBrokerRequest);
      if (routingTable != null) {
        numUnavailableSegments += routingTable.getUnavailableSegments().size();
        Map<ServerInstance, List<String>> serverInstanceToSegmentsMap = routingTable.getServerInstanceToSegmentsMap();
        if (!serverInstanceToSegmentsMap.isEmpty()) {
          realtimeRoutingTable = serverInstanceToSegmentsMap;
        } else {
          realtimeBrokerRequest = null;
        }
      } else {
        realtimeBrokerRequest = null;
      }
    }
    requestStatistics.setNumUnavailableSegments(numUnavailableSegments);

    if (offlineBrokerRequest == null && realtimeBrokerRequest == null) {
      LOGGER.info("No server found for request {}: {}", requestId, query);
      _brokerMetrics.addMeteredTableValue(rawTableName, BrokerMeter.NO_SERVER_FOUND_EXCEPTIONS, 1);
      return BrokerResponseNative.EMPTY_RESULT;
    }
    long routingEndTimeNs = System.nanoTime();
    _brokerMetrics.addPhaseTiming(rawTableName, BrokerQueryPhase.QUERY_ROUTING, routingEndTimeNs - routingStartTimeNs);

    // Set timeout in the requests
    long timeSpentMs = TimeUnit.NANOSECONDS.toMillis(routingEndTimeNs - compilationStartTimeNs);
    // Remaining time in milliseconds for the server query execution
    // NOTE: For hybrid use case, in most cases offline table and real-time table should have the same query timeout
    //       configured, but if necessary, we also allow different timeout for them.
    //       If the timeout is not the same for offline table and real-time table, use the max of offline table
    //       remaining time and realtime table remaining time. Server side will have different remaining time set for
    //       each table type, and broker should wait for both types to return.
    long remainingTimeMs = 0;
    try {
      if (offlineBrokerRequest != null) {
        remainingTimeMs = setQueryTimeout(offlineTableName, offlineBrokerRequest.getQueryOptions(), timeSpentMs);
      }
      if (realtimeBrokerRequest != null) {
        remainingTimeMs = Math.max(remainingTimeMs,
            setQueryTimeout(realtimeTableName, realtimeBrokerRequest.getQueryOptions(), timeSpentMs));
      }
    } catch (TimeoutException e) {
      String errorMessage = e.getMessage();
      LOGGER.info("{} {}: {}", errorMessage, requestId, query);
      _brokerMetrics.addMeteredTableValue(rawTableName, BrokerMeter.REQUEST_TIMEOUT_BEFORE_SCATTERED_EXCEPTIONS, 1);
      return new BrokerResponseNative(QueryException.getException(QueryException.BROKER_TIMEOUT_ERROR, errorMessage));
    }

    // Execute the query
    ServerStats serverStats = new ServerStats();
    BrokerResponse brokerResponse =
        processBrokerRequest(requestId, brokerRequest, offlineBrokerRequest, offlineRoutingTable, realtimeBrokerRequest,
            realtimeRoutingTable, remainingTimeMs, serverStats, requestStatistics);
    long executionEndTimeNs = System.nanoTime();
    _brokerMetrics
        .addPhaseTiming(rawTableName, BrokerQueryPhase.QUERY_EXECUTION, executionEndTimeNs - routingEndTimeNs);

    // Track number of queries with number of groups limit reached
    if (brokerResponse.isNumGroupsLimitReached()) {
      _brokerMetrics.addMeteredTableValue(rawTableName, BrokerMeter.BROKER_RESPONSES_WITH_NUM_GROUPS_LIMIT_REACHED, 1);
    }

    logBrokerResponse(requestStatistics, requestId, query, compilationStartTimeNs, brokerRequest,
        numUnavailableSegments, serverStats, brokerResponse, executionEndTimeNs);
    return brokerResponse;
  }

  /**
   * Given a {@link BrokerRequest}, this function will determine if we can return a response without server-side query
   * evaluation. Such a broker response will usually happen if the optimizer determines that the entire predicate
   * evaluates to false.
   */
  private boolean isResponsePossible(BrokerRequest brokerRequest) {
    if (brokerRequest == null) { return true;}

    Expression filterExpression = brokerRequest.getPinotQuery().getFilterExpression();
    if (filterExpression != null && filterExpression.getType().equals(ExpressionType.LITERAL) && filterExpression
        .getLiteral().getSetField().equals(Literal._Fields.BOOL_VALUE)) {
      if (filterExpression.getLiteral().getBoolValue()) {
        // Optimizer determined that WHERE clause is redundant. Remove WHERE clause before server-side evaluation.
        brokerRequest.getPinotQuery().setFilterExpression(null);
        return false;
      } else {
        // WHERE clause evaluates to false, broker can return response without server-side query evaluation.
        return true;
      }
    }

    return false;
  }

  /** Log {@link BrokerResponse} related information */
  private void logBrokerResponse(RequestStatistics requestStatistics, long requestId, String query,
      long compilationStartTimeNs, BrokerRequest brokerRequest, int numUnavailableSegments, ServerStats serverStats,
      BrokerResponse brokerResponse, long executionEndTimeNs) {
    // Set total query processing time
    long totalTimeMs = TimeUnit.NANOSECONDS.toMillis(executionEndTimeNs - compilationStartTimeNs);
    brokerResponse.setTimeUsedMs(totalTimeMs);
    requestStatistics.setQueryProcessingTime(totalTimeMs);
    requestStatistics.setStatistics(brokerResponse);

    LOGGER.debug("Broker Response: {}", brokerResponse);

    // Please keep the format as name=value comma-separated with no spaces
    // Please add new entries at the end
    if (_queryLogRateLimiter.tryAcquire() || forceLog(brokerResponse, totalTimeMs)) {
      // Table name might have been changed (with suffix _OFFLINE/_REALTIME appended)
      LOGGER.info("requestId={},table={},timeMs={},docs={}/{},entries={}/{},"
              + "segments(queried/processed/matched/consuming/unavailable):{}/{}/{}/{}/{},consumingFreshnessTimeMs={},"
<<<<<<< HEAD
              + "servers={}/{},groupLimitReached={},brokerReduceTimeMs={},exceptions={},serverStats={},query={}",
          requestId,
=======
              + "servers={}/{},groupLimitReached={},brokerReduceTimeMs={},exceptions={},serverStats={},query={},"
              + "offlineThreadCpuTimeNs={},realtimeThreadCpuTimeNs={}", requestId,
>>>>>>> b44d4c22
          brokerRequest.getQuerySource().getTableName(), totalTimeMs, brokerResponse.getNumDocsScanned(),
          brokerResponse.getTotalDocs(), brokerResponse.getNumEntriesScannedInFilter(),
          brokerResponse.getNumEntriesScannedPostFilter(), brokerResponse.getNumSegmentsQueried(),
          brokerResponse.getNumSegmentsProcessed(), brokerResponse.getNumSegmentsMatched(),
          brokerResponse.getNumConsumingSegmentsQueried(), numUnavailableSegments,
          brokerResponse.getMinConsumingFreshnessTimeMs(), brokerResponse.getNumServersResponded(),
          brokerResponse.getNumServersQueried(), brokerResponse.isNumGroupsLimitReached(),
          requestStatistics.getReduceTimeMillis(), brokerResponse.getExceptionsSize(), serverStats.getServerStats(),
          StringUtils.substring(query, 0, _queryLogLength), brokerResponse.getOfflineThreadCpuTimeNs(),
          brokerResponse.getRealtimeThreadCpuTimeNs());

      // Limit the dropping log message at most once per second.
      if (_numDroppedLogRateLimiter.tryAcquire()) {
        // NOTE: the reported number may not be accurate since we will be missing some increments happened between
        // get() and set().
        int numDroppedLog = _numDroppedLog.get();
        if (numDroppedLog > 0) {
          LOGGER.info("{} logs were dropped. (log max rate per second: {})", numDroppedLog,
              _queryLogRateLimiter.getRate());
          _numDroppedLog.set(0);
        }
      }
    } else {
      // Increment the count for dropped log
      _numDroppedLog.incrementAndGet();
    }
  }

  /**
   * Handles the subquery in the given broker request.
   * <p>Currently only supports subquery within the filter.
   */
  private void handleSubquery(BrokerRequest brokerRequest, JsonNode jsonRequest,
      @Nullable RequesterIdentity requesterIdentity, RequestStatistics requestStatistics)
      throws Exception {
    FilterQueryMap filterSubQueryMap = brokerRequest.getFilterSubQueryMap();
    if (filterSubQueryMap != null) {
      for (FilterQuery filterQuery : filterSubQueryMap.getFilterQueryMap().values()) {
        String column = filterQuery.getColumn();
        if (column != null) {
          TransformExpressionTree expression = TransformExpressionTree.compileToExpressionTree(column);
          handleSubquery(expression, jsonRequest, requesterIdentity, requestStatistics);
          filterQuery.setColumn(expression.toString());
        }
      }
    }

    PinotQuery pinotQuery = brokerRequest.getPinotQuery();
    if (pinotQuery != null) {
      Expression filterExpression = pinotQuery.getFilterExpression();
      if (filterExpression != null) {
        handleSubquery(filterExpression, jsonRequest, requesterIdentity, requestStatistics);
      }
    }
  }

  /**
   * Handles the subquery in the given PQL expression.
   * <p>When subquery is detected, first executes the subquery and gets the response, then rewrites the expression with
   * the subquery response.
   * <p>Currently only supports ID_SET subquery within the IN_SUBQUERY transform function, which will be rewritten to an
   * IN_ID_SET transform function.
   */
  private void handleSubquery(TransformExpressionTree expression, JsonNode jsonRequest,
      @Nullable RequesterIdentity requesterIdentity, RequestStatistics requestStatistics)
      throws Exception {
    if (expression.getExpressionType() != TransformExpressionTree.ExpressionType.FUNCTION) {
      return;
    }
    List<TransformExpressionTree> children = expression.getChildren();
    if (StringUtils.remove(expression.getValue(), '_').equalsIgnoreCase(IN_SUBQUERY)) {
      Preconditions.checkState(children.size() == 2, "IN_SUBQUERY requires 2 arguments: expression, subquery");
      TransformExpressionTree subqueryExpression = children.get(1);
      Preconditions.checkState(subqueryExpression.getExpressionType() == TransformExpressionTree.ExpressionType.LITERAL,
          "Second argument of IN_SUBQUERY must be a literal (subquery)");
      String serializedIdSet =
          getSerializedIdSetFromSubquery(subqueryExpression.getValue(), jsonRequest, requesterIdentity,
              requestStatistics);
      expression.setValue(TransformFunctionType.INIDSET.name());
      children
          .set(1, new TransformExpressionTree(TransformExpressionTree.ExpressionType.LITERAL, serializedIdSet, null));
    } else {
      for (TransformExpressionTree child : children) {
        handleSubquery(child, jsonRequest, requesterIdentity, requestStatistics);
      }
    }
  }

  /**
   * Handles the subquery in the given SQL expression.
   * <p>When subquery is detected, first executes the subquery and gets the response, then rewrites the expression with
   * the subquery response.
   * <p>Currently only supports ID_SET subquery within the IN_SUBQUERY transform function, which will be rewritten to an
   * IN_ID_SET transform function.
   */
  private void handleSubquery(Expression expression, JsonNode jsonRequest,
      @Nullable RequesterIdentity requesterIdentity, RequestStatistics requestStatistics)
      throws Exception {
    Function function = expression.getFunctionCall();
    if (function == null) {
      return;
    }
    List<Expression> operands = function.getOperands();
    if (StringUtils.remove(function.getOperator(), '_').equalsIgnoreCase(IN_SUBQUERY)) {
      Preconditions.checkState(operands.size() == 2, "IN_SUBQUERY requires 2 arguments: expression, subquery");
      Literal subqueryLiteral = operands.get(1).getLiteral();
      Preconditions.checkState(subqueryLiteral != null, "Second argument of IN_SUBQUERY must be a literal (subquery)");
      String serializedIdSet =
          getSerializedIdSetFromSubquery(subqueryLiteral.getStringValue(), jsonRequest, requesterIdentity,
              requestStatistics);
      function.setOperator(TransformFunctionType.INIDSET.name());
      operands.set(1, RequestUtils.getLiteralExpression(serializedIdSet));
    } else {
      for (Expression operand : operands) {
        handleSubquery(operand, jsonRequest, requesterIdentity, requestStatistics);
      }
    }
  }

  /**
   * Returns the result serialized IdSet of the subquery.
   * <p>The subquery should be an aggregation-only query with one single IdSet aggregation function.
   */
  private String getSerializedIdSetFromSubquery(String subquery, JsonNode jsonRequest,
      @Nullable RequesterIdentity requesterIdentity, RequestStatistics requestStatistics)
      throws Exception {
    // Make a copy of the query request to construct the subquery request so that they share the query options
    ObjectNode subqueryRequest = jsonRequest.deepCopy();

    if (subqueryRequest.has(Broker.Request.SQL)) {
      subqueryRequest.put(Broker.Request.SQL, subquery);
    } else {
      subqueryRequest.put(Broker.Request.PQL, subquery);
    }

    BrokerResponseNative response =
        (BrokerResponseNative) handleRequest(subqueryRequest, requesterIdentity, requestStatistics);
    if (response.getExceptionsSize() != 0) {
      throw new RuntimeException("Caught exception while executing subquery: " + subquery);
    }

    String serializedIdSet;
    if (response.getResultTable() != null) {
      serializedIdSet = (String) response.getResultTable().getRows().get(0)[0];
    } else if (response.getAggregationResults() != null) {
      serializedIdSet = (String) response.getAggregationResults().get(0).getValue();
    } else {
      throw new RuntimeException("Failed to get serialized IdSet from subquery: " + subquery);
    }

    try {
      Preconditions.checkNotNull(IdSets.fromBase64String(serializedIdSet));
    } catch (Exception e) {
      throw new RuntimeException(
          "Invalid serialized IdSet: " + serializedIdSet + " returned from the subquery: " + subquery);
    }

    return serializedIdSet;
  }

  /**
   * Check if table is in the format of [database_name].[table_name].
   *
   * Only update TableName in QuerySource if there is no existing table in the format of [database_name].[table_name],
   * but only [table_name].
   */
  private void updateTableName(BrokerRequest brokerRequest) {
    String tableName = brokerRequest.getQuerySource().getTableName();

    // Use TableCache to handle case-insensitive table name
    if (_tableCache.isCaseInsensitive()) {
      String actualTableName = _tableCache.getActualTableName(tableName);
      if (actualTableName != null) {
        setTableName(brokerRequest, actualTableName);
        return;
      }

      // Check if table is in the format of [database_name].[table_name]
      String[] tableNameSplits = StringUtils.split(tableName, ".", 2);
      if (tableNameSplits.length == 2) {
        actualTableName = _tableCache.getActualTableName(tableNameSplits[1]);
        if (actualTableName != null) {
          setTableName(brokerRequest, actualTableName);
          return;
        }
      }

      return;
    }

    // Check if table is in the format of [database_name].[table_name]
    String[] tableNameSplits = StringUtils.split(tableName, ".", 2);
    if (tableNameSplits.length != 2) {
      return;
    }

    // Use RoutingManager to handle case-sensitive table name
    // Update table name if there is no existing table in the format of [database_name].[table_name] but only [table_name]
    if (TableNameBuilder.isTableResource(tableName)) {
      if (_routingManager.routingExists(tableNameSplits[1]) && !_routingManager.routingExists(tableName)) {
        setTableName(brokerRequest, tableNameSplits[1]);
      }
      return;
    }
    if (_routingManager.routingExists(TableNameBuilder.OFFLINE.tableNameWithType(tableNameSplits[1]))
        && !_routingManager.routingExists(TableNameBuilder.OFFLINE.tableNameWithType(tableName))) {
      setTableName(brokerRequest, tableNameSplits[1]);
      return;
    }
    if (_routingManager.routingExists(TableNameBuilder.REALTIME.tableNameWithType(tableNameSplits[1]))
        && !_routingManager.routingExists(TableNameBuilder.REALTIME.tableNameWithType(tableName))) {
      setTableName(brokerRequest, tableNameSplits[1]);
    }
  }

  private void setTableName(BrokerRequest brokerRequest, String tableName) {
    brokerRequest.getQuerySource().setTableName(tableName);
    if (brokerRequest.getPinotQuery() != null) {
      brokerRequest.getPinotQuery().getDataSource().setTableName(tableName);
    }
  }

  /**
   * Sets HyperLogLog log2m for DistinctCountHLL functions if not explicitly set.
   */
  private static void handleHyperloglogLog2mOverride(BrokerRequest brokerRequest, int hllLog2mOverride) {
    if (brokerRequest.getAggregationsInfo() != null) {
      for (AggregationInfo aggregationInfo : brokerRequest.getAggregationsInfo()) {
        switch (aggregationInfo.getAggregationType().toUpperCase()) {
          case "DISTINCTCOUNTHLL":
          case "DISTINCTCOUNTHLLMV":
          case "DISTINCTCOUNTRAWHLL":
          case "DISTINCTCOUNTRAWHLLMV":
            if (aggregationInfo.getExpressionsSize() == 1) {
              aggregationInfo.addToExpressions(Integer.toString(hllLog2mOverride));
            }
        }
      }
    }
    if (brokerRequest.getPinotQuery() != null && brokerRequest.getPinotQuery().getSelectList() != null) {
      for (Expression expr : brokerRequest.getPinotQuery().getSelectList()) {
        updateDistinctCountHllExpr(expr, hllLog2mOverride);
      }
    }
  }

  /**
   * Sets HyperLogLog log2m for DistinctCountHLL functions if not explicitly set.
   */
  private static void updateDistinctCountHllExpr(Expression expr, int hllLog2mOverride) {
    Function functionCall = expr.getFunctionCall();
    if (functionCall == null) {
      return;
    }
    switch (functionCall.getOperator().toUpperCase()) {
      case "DISTINCTCOUNTHLL":
      case "DISTINCTCOUNTHLLMV":
      case "DISTINCTCOUNTRAWHLL":
      case "DISTINCTCOUNTRAWHLLMV":
        if (functionCall.getOperandsSize() == 1) {
          functionCall.addToOperands(RequestUtils.getLiteralExpression(hllLog2mOverride));
        }
        return;
    }
    if (functionCall.getOperandsSize() > 0) {
      for (Expression operand : functionCall.getOperands()) {
        updateDistinctCountHllExpr(operand, hllLog2mOverride);
      }
    }
  }

  /**
   * Overrides the LIMIT/TOP of the query if it exceeds the query limit.
   */
  @VisibleForTesting
  static void handleQueryLimitOverride(BrokerRequest brokerRequest, int queryLimit) {
    if (queryLimit > 0) {
      // Handle GroupBy for BrokerRequest
      if (brokerRequest.getGroupBy() != null) {
        if (brokerRequest.getGroupBy().getTopN() > queryLimit) {
          brokerRequest.getGroupBy().setTopN(queryLimit);
        }
      }

      // Handle Selection for BrokerRequest
      if (brokerRequest.getLimit() > queryLimit) {
        brokerRequest.setLimit(queryLimit);
      }

      // Handle Selection & GroupBy for PinotQuery
      if (brokerRequest.getPinotQuery() != null) {
        if (brokerRequest.getPinotQuery().getLimit() > queryLimit) {
          brokerRequest.getPinotQuery().setLimit(queryLimit);
        }
      }
    }
  }

  /**
   * Rewrites 'DistinctCount' to 'DistinctCountBitmap' for the given broker request.
   */
  private static void handleDistinctCountBitmapOverride(BrokerRequest brokerRequest) {
    List<AggregationInfo> aggregationsInfo = brokerRequest.getAggregationsInfo();
    if (aggregationsInfo != null) {
      for (AggregationInfo aggregationInfo : aggregationsInfo) {
        if (StringUtils.remove(aggregationInfo.getAggregationType(), '_')
            .equalsIgnoreCase(AggregationFunctionType.DISTINCTCOUNT.name())) {
          aggregationInfo.setAggregationType(AggregationFunctionType.DISTINCTCOUNTBITMAP.name());
        }
      }
    }
    PinotQuery pinotQuery = brokerRequest.getPinotQuery();
    if (pinotQuery != null) {
      for (Expression expression : pinotQuery.getSelectList()) {
        handleDistinctCountBitmapOverride(expression);
      }
      List<Expression> orderByExpressions = pinotQuery.getOrderByList();
      if (orderByExpressions != null) {
        for (Expression expression : orderByExpressions) {
          handleDistinctCountBitmapOverride(expression);
        }
      }
      Expression havingExpression = pinotQuery.getHavingExpression();
      if (havingExpression != null) {
        handleDistinctCountBitmapOverride(havingExpression);
      }
    }
  }

  /**
   * Rewrites 'DistinctCount' with 'DistinctCountBitmap' for the given expression.
   */
  private static void handleDistinctCountBitmapOverride(Expression expression) {
    Function function = expression.getFunctionCall();
    if (function == null) {
      return;
    }
    if (StringUtils.remove(function.getOperator(), '_')
        .equalsIgnoreCase(AggregationFunctionType.DISTINCTCOUNT.name())) {
      function.setOperator(AggregationFunctionType.DISTINCTCOUNTBITMAP.name());
    } else {
      for (Expression operand : function.getOperands()) {
        handleDistinctCountBitmapOverride(operand);
      }
    }
  }

  /**
   * Returns {@code true} if the given query only contains literal, {@code false} otherwise.
   */
  @VisibleForTesting
  static boolean isLiteralOnlyQuery(BrokerRequest brokerRequest) {
    if (brokerRequest.getPinotQuery() != null) {
      for (Expression e : brokerRequest.getPinotQuery().getSelectList()) {
        if (!CalciteSqlParser.isLiteralOnlyExpression(e)) {
          return false;
        }
      }
      return true;
    }
    return false;
  }

  /**
   * Processes the literal only query.
   */
  private BrokerResponse processLiteralOnlyBrokerRequest(BrokerRequest brokerRequest, long compilationStartTimeNs,
      RequestStatistics requestStatistics)
      throws IllegalStateException {
    BrokerResponseNative brokerResponse = new BrokerResponseNative();
    List<String> columnNames = new ArrayList<>();
    List<DataSchema.ColumnDataType> columnTypes = new ArrayList<>();
    List<Object> row = new ArrayList<>();
    for (Expression e : brokerRequest.getPinotQuery().getSelectList()) {
      computeResultsForExpression(e, columnNames, columnTypes, row);
    }
    DataSchema dataSchema =
        new DataSchema(columnNames.toArray(new String[0]), columnTypes.toArray(new DataSchema.ColumnDataType[0]));
    List<Object[]> rows = new ArrayList<>();
    rows.add(row.toArray());
    ResultTable resultTable = new ResultTable(dataSchema, rows);
    brokerResponse.setResultTable(resultTable);

    long totalTimeMs = TimeUnit.NANOSECONDS.toMillis(System.nanoTime() - compilationStartTimeNs);
    brokerResponse.setTimeUsedMs(totalTimeMs);
    requestStatistics.setQueryProcessingTime(totalTimeMs);
    requestStatistics.setStatistics(brokerResponse);
    return brokerResponse;
  }

  // TODO(xiangfu): Move Literal function computation here from Calcite Parser.
  private void computeResultsForExpression(Expression e, List<String> columnNames,
      List<DataSchema.ColumnDataType> columnTypes, List<Object> row) {
    if (e.getType() == ExpressionType.LITERAL) {
      computeResultsForLiteral(e.getLiteral(), columnNames, columnTypes, row);
    }
    if (e.getType() == ExpressionType.FUNCTION) {
      if (e.getFunctionCall().getOperator().equalsIgnoreCase(SqlKind.AS.toString())) {
        String columnName = e.getFunctionCall().getOperands().get(1).getIdentifier().getName();
        computeResultsForExpression(e.getFunctionCall().getOperands().get(0), columnNames, columnTypes, row);
        columnNames.set(columnNames.size() - 1, columnName);
      } else {
        throw new IllegalStateException(
            "No able to compute results for function - " + e.getFunctionCall().getOperator());
      }
    }
  }

  private void computeResultsForLiteral(Literal literal, List<String> columnNames,
      List<DataSchema.ColumnDataType> columnTypes, List<Object> row) {
    Object fieldValue = literal.getFieldValue();
    columnNames.add(fieldValue.toString());
    switch (literal.getSetField()) {
      case BOOL_VALUE:
        columnTypes.add(DataSchema.ColumnDataType.STRING);
        row.add(Boolean.toString(literal.getBoolValue()));
        break;
      case BYTE_VALUE:
        columnTypes.add(DataSchema.ColumnDataType.INT);
        row.add((int) literal.getByteValue());
        break;
      case SHORT_VALUE:
        columnTypes.add(DataSchema.ColumnDataType.INT);
        row.add((int) literal.getShortValue());
        break;
      case INT_VALUE:
        columnTypes.add(DataSchema.ColumnDataType.INT);
        row.add(literal.getIntValue());
        break;
      case LONG_VALUE:
        columnTypes.add(DataSchema.ColumnDataType.LONG);
        row.add(literal.getLongValue());
        break;
      case DOUBLE_VALUE:
        columnTypes.add(DataSchema.ColumnDataType.DOUBLE);
        row.add(literal.getDoubleValue());
        break;
      case STRING_VALUE:
        columnTypes.add(DataSchema.ColumnDataType.STRING);
        row.add(literal.getStringValue());
        break;
      case BINARY_VALUE:
        columnTypes.add(DataSchema.ColumnDataType.BYTES);
        row.add(BytesUtils.toHexString(literal.getBinaryValue()));
        break;
    }
  }

  /**
   * Fixes the column names to the actual column names in the given broker request.
   */
  private void updateColumnNames(BrokerRequest brokerRequest) {
    String rawTableName = TableNameBuilder.extractRawTableName(brokerRequest.getQuerySource().getTableName());
    Map<String, String> columnNameMap =
        _tableCache.isCaseInsensitive() ? _tableCache.getColumnNameMap(rawTableName) : null;

    if (brokerRequest.getFilterSubQueryMap() != null) {
      Collection<FilterQuery> values = brokerRequest.getFilterSubQueryMap().getFilterQueryMap().values();
      for (FilterQuery filterQuery : values) {
        if (filterQuery.getNestedFilterQueryIdsSize() == 0) {
          filterQuery.setColumn(fixColumnName(rawTableName, filterQuery.getColumn(), columnNameMap));
        }
      }
    }
    if (brokerRequest.isSetAggregationsInfo()) {
      for (AggregationInfo info : brokerRequest.getAggregationsInfo()) {
        String functionName = StringUtils.remove(info.getAggregationType(), '_');
        if (!functionName.equalsIgnoreCase(AggregationFunctionType.COUNT.getName())) {
          // Always read from backward compatible api in AggregationFunctionUtils.
          List<String> arguments = AggregationFunctionUtils.getArguments(info);

          if (functionName.equalsIgnoreCase(AggregationFunctionType.DISTINCT.getName())) {
            // For DISTINCT query, all arguments are expressions
            arguments.replaceAll(e -> fixColumnName(rawTableName, e, columnNameMap));
          } else {
            // For non-DISTINCT query, only the first argument is expression, others are literals
            // NOTE: We skip fixing the literal arguments because of the legacy behavior of PQL compiler treating string
            //       literal as identifier in the aggregation function.
            arguments.set(0, fixColumnName(rawTableName, arguments.get(0), columnNameMap));
          }
          info.setExpressions(arguments);
        }
      }
      if (brokerRequest.isSetGroupBy()) {
        List<String> expressions = brokerRequest.getGroupBy().getExpressions();
        for (int i = 0; i < expressions.size(); i++) {
          expressions.set(i, fixColumnName(rawTableName, expressions.get(i), columnNameMap));
        }
      }
    } else {
      Selection selection = brokerRequest.getSelections();
      List<String> selectionColumns = selection.getSelectionColumns();
      for (int i = 0; i < selectionColumns.size(); i++) {
        String expression = selectionColumns.get(i);
        if (!expression.equals("*")) {
          selectionColumns.set(i, fixColumnName(rawTableName, expression, columnNameMap));
        }
      }
    }
    if (brokerRequest.isSetOrderBy()) {
      List<SelectionSort> orderBy = brokerRequest.getOrderBy();
      for (SelectionSort selectionSort : orderBy) {
        String expression = selectionSort.getColumn();
        selectionSort.setColumn(fixColumnName(rawTableName, expression, columnNameMap));
      }
    }

    PinotQuery pinotQuery = brokerRequest.getPinotQuery();
    if (pinotQuery != null) {
      for (Expression expression : pinotQuery.getSelectList()) {
        fixColumnName(rawTableName, expression, columnNameMap);
      }
      Expression filterExpression = pinotQuery.getFilterExpression();
      if (filterExpression != null) {
        fixColumnName(rawTableName, filterExpression, columnNameMap);
      }
      List<Expression> groupByList = pinotQuery.getGroupByList();
      if (groupByList != null) {
        for (Expression expression : groupByList) {
          fixColumnName(rawTableName, expression, columnNameMap);
        }
      }
      List<Expression> orderByList = pinotQuery.getOrderByList();
      if (orderByList != null) {
        for (Expression expression : orderByList) {
          fixColumnName(rawTableName, expression, columnNameMap);
        }
      }
      Expression havingExpression = pinotQuery.getHavingExpression();
      if (havingExpression != null) {
        fixColumnName(rawTableName, havingExpression, columnNameMap);
      }
    }
  }

  private String fixColumnName(String rawTableName, String expression, @Nullable Map<String, String> columnNameMap) {
    TransformExpressionTree expressionTree = TransformExpressionTree.compileToExpressionTree(expression);
    fixColumnName(rawTableName, expressionTree, columnNameMap);
    return expressionTree.toString();
  }

  private void fixColumnName(String rawTableName, TransformExpressionTree expression,
      @Nullable Map<String, String> columnNameMap) {
    TransformExpressionTree.ExpressionType expressionType = expression.getExpressionType();
    if (expressionType == TransformExpressionTree.ExpressionType.IDENTIFIER) {
      expression.setValue(getActualColumnName(rawTableName, expression.getValue(), columnNameMap));
    } else if (expressionType == TransformExpressionTree.ExpressionType.FUNCTION) {
      for (TransformExpressionTree child : expression.getChildren()) {
        fixColumnName(rawTableName, child, columnNameMap);
      }
    }
  }

  private void fixColumnName(String rawTableName, Expression expression, @Nullable Map<String, String> columnNameMap) {
    ExpressionType expressionType = expression.getType();
    if (expressionType == ExpressionType.IDENTIFIER) {
      Identifier identifier = expression.getIdentifier();
      identifier.setName(getActualColumnName(rawTableName, identifier.getName(), columnNameMap));
    } else if (expressionType == ExpressionType.FUNCTION) {
      for (Expression operand : expression.getFunctionCall().getOperands()) {
        fixColumnName(rawTableName, operand, columnNameMap);
      }
    }
  }

  private String getActualColumnName(String rawTableName, String columnName,
      @Nullable Map<String, String> columnNameMap) {
    // Check if column is in the format of [table_name].[column_name]
    String[] splits = StringUtils.split(columnName, ".", 2);
    if (_tableCache.isCaseInsensitive()) {
      if (splits.length == 2 && rawTableName.equalsIgnoreCase(splits[0])) {
        columnName = splits[1];
      }
      if (columnNameMap != null) {
        return columnNameMap.getOrDefault(columnName.toLowerCase(), columnName);
      } else {
        return columnName;
      }
    } else {
      if (splits.length == 2 && rawTableName.equals(splits[0])) {
        columnName = splits[1];
      }
      return columnName;
    }
  }

  private static Map<String, String> getOptionsFromJson(JsonNode request, String optionsKey) {
    return Splitter.on(';').omitEmptyStrings().trimResults().withKeyValueSeparator('=')
        .split(request.get(optionsKey).asText());
  }

  private PinotQueryRequest getPinotQueryRequest(JsonNode request) {
    if (request.has(Broker.Request.SQL)) {
      return new PinotQueryRequest(Broker.Request.SQL, request.get(Broker.Request.SQL).asText());
    }
    return new PinotQueryRequest(Broker.Request.PQL, request.get(Broker.Request.PQL).asText());
  }

  /**
   * Helper function to decide whether to force the log
   *
   * TODO: come up with other criteria for forcing a log and come up with better numbers
   *
   */
  private boolean forceLog(BrokerResponse brokerResponse, long totalTimeMs) {
    if (brokerResponse.isNumGroupsLimitReached()) {
      return true;
    }

    if (brokerResponse.getExceptionsSize() > 0) {
      return true;
    }

    // If response time is more than 1 sec, force the log
    return totalTimeMs > 1000L;
  }

  /**
   * Sets brokerRequest extra options
   */
  @VisibleForTesting
  static void setOptions(long requestId, String query, JsonNode jsonRequest, BrokerRequest brokerRequest) {
    PinotQuery pinotQuery = brokerRequest.getPinotQuery();

    Map<String, String> queryOptions = new HashMap<>();
    if (jsonRequest.has(Broker.Request.QUERY_OPTIONS)) {
      Map<String, String> queryOptionsFromJson = getOptionsFromJson(jsonRequest, Broker.Request.QUERY_OPTIONS);
      queryOptions.putAll(queryOptionsFromJson);
    }
    Map<String, String> queryOptionsFromBrokerRequest = brokerRequest.getQueryOptions();
    if (queryOptionsFromBrokerRequest != null) {
      queryOptions.putAll(queryOptionsFromBrokerRequest);
    }
    boolean enableTrace = jsonRequest.has(Broker.Request.TRACE) && jsonRequest.get(Broker.Request.TRACE).asBoolean();
    if (enableTrace) {
      brokerRequest.setEnableTrace(true);
      queryOptions.put(Broker.Request.TRACE, "true");
    }
    // NOTE: Always set query options because we will put 'timeoutMs' later
    brokerRequest.setQueryOptions(queryOptions);
    if (pinotQuery != null) {
      pinotQuery.setQueryOptions(queryOptions);
    }
    if (!queryOptions.isEmpty()) {
      LOGGER.debug("Query options are set to: {} for request {}: {}", queryOptions, requestId, query);
    }

    if (jsonRequest.has(Broker.Request.DEBUG_OPTIONS)) {
      Map<String, String> debugOptions = getOptionsFromJson(jsonRequest, Broker.Request.DEBUG_OPTIONS);
      if (!debugOptions.isEmpty()) {
        LOGGER.debug("Debug options are set to: {} for request {}: {}", debugOptions, requestId, query);
        brokerRequest.setDebugOptions(debugOptions);
        if (pinotQuery != null) {
          pinotQuery.setDebugOptions(debugOptions);
        }
      }
    }
  }

  /**
   * Sets the query timeout (remaining time in milliseconds) into the query options, and returns the remaining time in
   * milliseconds.
   * <p>For the overall query timeout, use query-level timeout (in the query options) if exists, or use table-level
   * timeout (in the table config) if exists, or use instance-level timeout (in the broker config).
   */
  private long setQueryTimeout(String tableNameWithType, Map<String, String> queryOptions, long timeSpentMs)
      throws TimeoutException {
    long queryTimeoutMs;
    Long queryLevelTimeoutMs = QueryOptions.getTimeoutMs(queryOptions);
    if (queryLevelTimeoutMs != null) {
      // Use query-level timeout if exists
      queryTimeoutMs = queryLevelTimeoutMs;
    } else {
      Long tableLevelTimeoutMs = _routingManager.getQueryTimeoutMs(tableNameWithType);
      if (tableLevelTimeoutMs != null) {
        // Use table-level timeout if exists
        queryTimeoutMs = tableLevelTimeoutMs;
      } else {
        // Use instance-level timeout
        queryTimeoutMs = _brokerTimeoutMs;
      }
    }

    long remainingTimeMs = queryTimeoutMs - timeSpentMs;
    if (remainingTimeMs <= 0) {
      String errorMessage = String
          .format("Query timed out (time spent: %dms, timeout: %dms) for table: %s before scattering the request",
              timeSpentMs, queryTimeoutMs, tableNameWithType);
      throw new TimeoutException(errorMessage);
    }
    queryOptions.put(Broker.Request.QueryOptionKey.TIMEOUT_MS, Long.toString(remainingTimeMs));
    return remainingTimeMs;
  }

  /**
   * Broker side validation on the broker request.
   * <p>Throw exception if query does not pass validation.
   * <p>Current validations are:
   * <ul>
   *   <li>Value for 'TOP' for aggregation group-by query <= configured value</li>
   *   <li>Value for 'LIMIT' for selection/distinct query <= configured value</li>
   *   <li>Unsupported DISTINCT queries</li>
   * </ul>
   *
   * NOTES on validation for DISTINCT queries:
   *
   * These DISTINCT queries are not supported
   * (1) SELECT sum(col1), min(col2), DISTINCT(col3, col4) FROM foo
   * (2) SELECT sum(col1), DISTINCT(col2, col3), min(col4) FROM foo
   * (3) SELECT DISTINCT(col1, col2), DISTINCT(col3) FROM foo
   *
   * (4) SELECT DISTINCT(col1, col2), sum(col3), min(col4) FROM foo
   *
   * (5) SELECT DISTINCT(col1, col2) FROM foo ORDER BY col1, col2
   * (6) SELECT DISTINCT(col1, col2) FROM foo GROUP BY col1
   *
   * (1), (2) and (3) are not valid SQL queries and so PQL won't support
   * them too.
   *
   * (4) is a valid SQL query for multi column distinct. It will output
   * exactly 1 row by taking [col1, col2, sum(col3) and min(col4)] as one entire column
   * set as an input into DISTINCT. However, we can't support it
   * since DISTINCT, sum and min are implemented as independent aggregation
   * functions. So unless the output of sum and min is piped into DISTINCT,
   * we can't execute this query.
   *
   * DISTINCT is currently not supported with ORDER BY and GROUP BY and
   * so we throw exceptions for (5) and (6)
   *
   * NOTE: There are other two other types of queries that should ideally not be
   * supported but we let them go through since that behavior has been there
   * from a long time
   *
   * SELECT DISTINCT(col1), col2, col3 FROM foo
   *
   * The above query is both a selection and aggregation query.
   * The reason this is a bad query is that DISTINCT(col1) will output
   * potentially less number of rows than entire dataset, whereas all
   * column values from col2 and col3 will be selected. So the output
   * does not make sense.
   *
   * However, when the broker request is built in {@link org.apache.pinot.pql.parsers.pql2.ast.SelectAstNode},
   * we check if it has both aggregation and selections and set the latter to NULL.
   * Thus we execute such queries as if the user had only specified the aggregation in
   * the query.
   *
   * SELECT DISTINCT(COL1), transform_func(col2) FROM foo
   *
   * The same reason is applicable to the above query too. It is a combination
   * of aggregation (DISTINCT) and selection (transform) and we just execute
   * the aggregation.
   *
   * Note that DISTINCT(transform_func(col)) is supported as in this case,
   * the output of transform_func(col) is piped into DISTINCT.
   */
  @VisibleForTesting
  static void validateRequest(BrokerRequest brokerRequest, int queryResponseLimit) {
    // verify LIMIT
    // LIMIT is applicable to selection query or DISTINCT query
    // LIMIT is store in BrokerRequest
    int limit = brokerRequest.getLimit();
    if (limit > queryResponseLimit) {
      throw new IllegalStateException(
          "Value for 'LIMIT' (" + limit + ") exceeds maximum allowed value of " + queryResponseLimit);
    }

    boolean groupBy = false;

    // verify TOP
    if (brokerRequest.isSetGroupBy()) {
      groupBy = true;
      long topN = brokerRequest.getGroupBy().getTopN();
      if (topN > queryResponseLimit) {
        throw new IllegalStateException(
            "Value for 'TOP' (" + topN + ") exceeds maximum allowed value of " + queryResponseLimit);
      }
    }

    // The behavior of GROUP BY with multiple aggregations, is different in PQL vs SQL.
    // As a result, we have 2 groupByModes, to maintain backward compatibility.
    // The results of PQL groupByMode (if numAggregations > 1) cannot be returned in SQL responseFormat, as the results are non-tabular
    // Checking for this upfront, to avoid executing the query and wasting resources
    QueryOptions queryOptions = new QueryOptions(brokerRequest.getQueryOptions());
    if (brokerRequest.isSetAggregationsInfo() && brokerRequest.getGroupBy() != null) {
      if (brokerRequest.getAggregationsInfoSize() > 1 && queryOptions.isResponseFormatSQL() && !queryOptions
          .isGroupByModeSQL()) {
        throw new UnsupportedOperationException(
            "The results of a GROUP BY query with multiple aggregations in PQL is not tabular, and cannot be returned in SQL responseFormat");
      }
    }

    // verify the following for DISTINCT queries:
    // (1) User query does not have DISTINCT() along with any other aggregation function
    // (2) For DISTINCT(column set) with ORDER BY, the order by columns should be some/all columns in column set
    // (3) User query does not have DISTINCT() along with GROUP BY
    if (brokerRequest.isSetAggregationsInfo()) {
      List<AggregationInfo> aggregationInfos = brokerRequest.getAggregationsInfo();
      int numAggFunctions = aggregationInfos.size();
      for (AggregationInfo aggregationInfo : aggregationInfos) {
        if (aggregationInfo.getAggregationType().equalsIgnoreCase(AggregationFunctionType.DISTINCT.getName())) {
          if (numAggFunctions > 1) {
            throw new UnsupportedOperationException("Aggregation functions cannot be used with DISTINCT");
          }
          if (groupBy) {
            // TODO: Explore if DISTINCT should be supported with GROUP BY
            throw new UnsupportedOperationException("DISTINCT with GROUP BY is currently not supported");
          }
          if (brokerRequest.getLimit() == 0) {
            // TODO: Consider changing it to SELECTION query for LIMIT 0
            throw new UnsupportedOperationException("DISTINCT must have positive LIMIT");
          }
          if (brokerRequest.isSetOrderBy()) {
            Set<String> expressionSet = new HashSet<>(AggregationFunctionUtils.getArguments(aggregationInfo));
            List<SelectionSort> orderByColumns = brokerRequest.getOrderBy();
            for (SelectionSort selectionSort : orderByColumns) {
              if (!expressionSet.contains(selectionSort.getColumn())) {
                throw new UnsupportedOperationException(
                    "ORDER By should be only on some/all of the columns passed as arguments to DISTINCT");
              }
            }
          }
        }
      }
    }
  }

  /**
   * Helper method to create an OFFLINE broker request from the given hybrid broker request.
   * <p>This step will attach the time boundary to the request.
   */
  private BrokerRequest getOfflineBrokerRequest(BrokerRequest hybridBrokerRequest) {
    BrokerRequest offlineRequest = hybridBrokerRequest.deepCopy();
    String rawTableName = hybridBrokerRequest.getQuerySource().getTableName();
    String offlineTableName = TableNameBuilder.OFFLINE.tableNameWithType(rawTableName);
    setTableName(offlineRequest, offlineTableName);
    attachTimeBoundary(rawTableName, offlineRequest, true);
    return offlineRequest;
  }

  /**
   * Helper method to create a REALTIME broker request from the given hybrid broker request.
   * <p>This step will attach the time boundary to the request.
   */
  private BrokerRequest getRealtimeBrokerRequest(BrokerRequest hybridBrokerRequest) {
    BrokerRequest realtimeRequest = hybridBrokerRequest.deepCopy();
    String rawTableName = hybridBrokerRequest.getQuerySource().getTableName();
    String realtimeTableName = TableNameBuilder.REALTIME.tableNameWithType(rawTableName);
    setTableName(realtimeRequest, realtimeTableName);
    attachTimeBoundary(rawTableName, realtimeRequest, false);
    return realtimeRequest;
  }

  /**
   * Helper method to attach time boundary to a broker request.
   */
  private void attachTimeBoundary(String rawTableName, BrokerRequest brokerRequest, boolean isOfflineRequest) {
    TimeBoundaryInfo timeBoundaryInfo =
        _routingManager.getTimeBoundaryInfo(TableNameBuilder.OFFLINE.tableNameWithType(rawTableName));
    if (timeBoundaryInfo == null) {
      LOGGER.warn("Failed to find time boundary info for hybrid table: {}", rawTableName);
      return;
    }

    String timeColumn = timeBoundaryInfo.getTimeColumn();
    String timeValue = timeBoundaryInfo.getTimeValue();

    // Create a time range filter
    FilterQuery timeFilterQuery = new FilterQuery();
    // Use -1 to prevent collision with other filters
    timeFilterQuery.setId(-1);
    timeFilterQuery.setColumn(timeColumn);
    String filterValue = isOfflineRequest ? Range.LOWER_UNBOUNDED + timeValue + Range.UPPER_INCLUSIVE
        : Range.LOWER_EXCLUSIVE + timeValue + Range.UPPER_UNBOUNDED;
    timeFilterQuery.setValue(Collections.singletonList(filterValue));
    timeFilterQuery.setOperator(FilterOperator.RANGE);
    timeFilterQuery.setNestedFilterQueryIds(Collections.emptyList());

    // Attach the time range filter to the current filters
    FilterQuery currentFilterQuery = brokerRequest.getFilterQuery();
    if (currentFilterQuery != null) {
      FilterQuery andFilterQuery = new FilterQuery();
      // Use -2 to prevent collision with other filters
      andFilterQuery.setId(-2);
      andFilterQuery.setOperator(FilterOperator.AND);
      List<Integer> nestedFilterQueryIds = new ArrayList<>(2);
      nestedFilterQueryIds.add(currentFilterQuery.getId());
      nestedFilterQueryIds.add(timeFilterQuery.getId());
      brokerRequest.setFilterQuery(andFilterQuery);

      andFilterQuery.setNestedFilterQueryIds(nestedFilterQueryIds);
      FilterQueryMap filterSubQueryMap = brokerRequest.getFilterSubQueryMap();
      filterSubQueryMap.putToFilterQueryMap(-1, timeFilterQuery);
      filterSubQueryMap.putToFilterQueryMap(-2, andFilterQuery);
      brokerRequest.setFilterSubQueryMap(filterSubQueryMap);
    } else {
      FilterQueryMap filterSubQueryMap = new FilterQueryMap();
      filterSubQueryMap.putToFilterQueryMap(-1, timeFilterQuery);
      brokerRequest.setFilterQuery(timeFilterQuery);
      brokerRequest.setFilterSubQueryMap(filterSubQueryMap);
    }

    PinotQuery pinotQuery = brokerRequest.getPinotQuery();
    if (pinotQuery != null) {
      Expression timeFilterExpression = RequestUtils.getFunctionExpression(
          isOfflineRequest ? FilterKind.LESS_THAN_OR_EQUAL.name() : FilterKind.GREATER_THAN.name());
      timeFilterExpression.getFunctionCall().setOperands(Arrays
          .asList(RequestUtils.createIdentifierExpression(timeColumn), RequestUtils.getLiteralExpression(timeValue)));

      Expression filterExpression = pinotQuery.getFilterExpression();
      if (filterExpression != null) {
        Expression andFilterExpression = RequestUtils.getFunctionExpression(FilterKind.AND.name());
        andFilterExpression.getFunctionCall().setOperands(Arrays.asList(filterExpression, timeFilterExpression));
        pinotQuery.setFilterExpression(andFilterExpression);
      } else {
        pinotQuery.setFilterExpression(timeFilterExpression);
      }
    }
  }

  /**
   * Helper method to optimize the given broker request.
   */
  private void optimize(BrokerRequest brokerRequest, String rawTableName) {
    Schema schema = _tableCache.getSchema(rawTableName);
    _queryOptimizer.optimize(brokerRequest, schema);
    PinotQuery pinotQuery = brokerRequest.getPinotQuery();
    if (pinotQuery != null) {
      _queryOptimizer.optimize(pinotQuery, schema);
    }
  }

  /**
   * Processes the optimized broker requests for both OFFLINE and REALTIME table.
   */
  protected abstract BrokerResponse processBrokerRequest(long requestId, BrokerRequest originalBrokerRequest,
      @Nullable BrokerRequest offlineBrokerRequest, @Nullable Map<ServerInstance, List<String>> offlineRoutingTable,
      @Nullable BrokerRequest realtimeBrokerRequest, @Nullable Map<ServerInstance, List<String>> realtimeRoutingTable,
      long timeoutMs, ServerStats serverStats, RequestStatistics requestStatistics)
      throws Exception;

  /**
   * Helper class to pass the per server statistics.
   */
  protected static class ServerStats {
    private String _serverStats;

    public String getServerStats() {
      return _serverStats;
    }

    public void setServerStats(String serverStats) {
      _serverStats = serverStats;
    }
  }
}<|MERGE_RESOLUTION|>--- conflicted
+++ resolved
@@ -485,13 +485,8 @@
       // Table name might have been changed (with suffix _OFFLINE/_REALTIME appended)
       LOGGER.info("requestId={},table={},timeMs={},docs={}/{},entries={}/{},"
               + "segments(queried/processed/matched/consuming/unavailable):{}/{}/{}/{}/{},consumingFreshnessTimeMs={},"
-<<<<<<< HEAD
-              + "servers={}/{},groupLimitReached={},brokerReduceTimeMs={},exceptions={},serverStats={},query={}",
-          requestId,
-=======
               + "servers={}/{},groupLimitReached={},brokerReduceTimeMs={},exceptions={},serverStats={},query={},"
               + "offlineThreadCpuTimeNs={},realtimeThreadCpuTimeNs={}", requestId,
->>>>>>> b44d4c22
           brokerRequest.getQuerySource().getTableName(), totalTimeMs, brokerResponse.getNumDocsScanned(),
           brokerResponse.getTotalDocs(), brokerResponse.getNumEntriesScannedInFilter(),
           brokerResponse.getNumEntriesScannedPostFilter(), brokerResponse.getNumSegmentsQueried(),
